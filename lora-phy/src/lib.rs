--- conflicted
+++ resolved
@@ -64,19 +64,9 @@
         Ok(lora)
     }
 
-    /// Wait for an IRQ event to occur or poll for it
+    /// Wait for an IRQ event to occur
     pub async fn wait_for_irq(&mut self) -> Result<(), RadioError> {
-        if let Some(_timeout_ms) = self.polling_timeout_in_ms {
-            // let iteration_guard = timeout_ms / 50;
-            // let mut i: u32 = 0;
-            // while i < iteration_guard {
-            //     delay.delay_ms(50).await;
-            //     i += 1;
-            // }
-            Ok(())
-        } else {
-            self.radio_kind.await_irq().await
-        }
+        self.radio_kind.await_irq().await
     }
 
     /// Process an IRQ event and return the new state of the radio
@@ -224,11 +214,7 @@
         self.wait_for_irq().await?;
         match self
             .radio_kind
-<<<<<<< HEAD
             .process_irq_event(self.radio_mode, None, None, true)
-=======
-            .process_irq(self.radio_mode, self.rx_continuous, TargetIrqState::Done, None)
->>>>>>> 6895fcd2
             .await
         {
             Ok(Some(TargetIrqState::Done | TargetIrqState::PreambleReceived)) => {
@@ -278,30 +264,36 @@
         rx_pkt_params: &PacketParams,
         receiving_buffer: &mut [u8],
     ) -> Result<(u8, PacketStatus), RadioError> {
+        let IrqState::RxDone(len, status) = self
+            .rx_until_state(rx_pkt_params, receiving_buffer, TargetIrqState::Done)
+            .await?
+        else {
+            unreachable!();
+        };
+        Ok((len, status))
+    }
+
+    /// Obtain the results of a read operation
+    pub async fn rx_until_state(
+        &mut self,
+        rx_pkt_params: &PacketParams,
+        receiving_buffer: &mut [u8],
+        target_rx_state: TargetIrqState,
+    ) -> Result<IrqState, RadioError> {
         defmt::trace!("RX: continuous: {}", self.rx_continuous);
         // self.wait_for_irq().await?;
 
         match self
             .radio_kind
-<<<<<<< HEAD
             .process_irq_event(self.radio_mode, Some(target_rx_state), None, true)
             .await
         {
             Ok(Some(actual_state)) => match actual_state {
                 TargetIrqState::PreambleReceived => Ok(IrqState::PreambleReceived),
-=======
-            .process_irq(self.radio_mode, self.rx_continuous, TargetIrqState::Done, None)
-            .await
-        {
-            Ok(actual_state) => match actual_state {
-                TargetIrqState::PreambleReceived => {
-                    unreachable!()
-                }
->>>>>>> 6895fcd2
                 TargetIrqState::Done => {
                     let received_len = self.radio_kind.get_rx_payload(rx_pkt_params, receiving_buffer).await?;
                     let rx_pkt_status = self.radio_kind.get_rx_packet_status().await?;
-                    Ok((received_len, rx_pkt_status))
+                    Ok(IrqState::RxDone(received_len, rx_pkt_status))
                 }
             },
             Ok(None) => Err(RadioError::Irq),
@@ -341,12 +333,7 @@
             .radio_kind
             .process_irq_event(
                 self.radio_mode,
-<<<<<<< HEAD
                 Some(TargetIrqState::Done),
-=======
-                self.rx_continuous,
-                TargetIrqState::Done,
->>>>>>> 6895fcd2
                 Some(&mut cad_activity_detected),
                 true,
             )
